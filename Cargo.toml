[workspace]
members = [".", "proc-macro"]

[package]
name = "substrate-subxt"
version = "0.6.0"
authors = ["Parity Technologies <admin@parity.io>"]
edition = "2018"

license = "GPL-3.0"
readme = "README.md"
repository = "https://github.com/paritytech/substrate-subxt"
documentation = "https://docs.rs/substrate-subxt"
homepage = "https://www.parity.io/"
description = "Submit extrinsics (transactions) to a substrate node via RPC"
keywords = ["parity", "substrate", "blockchain"]
include = ["Cargo.toml", "src/**/*.rs", "README.md", "LICENSE"]

[dependencies]
log = "0.4"
thiserror = "1.0"
futures = "0.3"
jsonrpsee = { version = "0.1", features = ["ws"] }
num-traits = { version = "0.2", default-features = false }
serde = { version = "1.0", features = ["derive"] }
serde_json = "1.0"
url = "2.1"
codec = { package = "parity-scale-codec", version = "1.2", default-features = false, features = ["derive", "full"] }

frame-metadata = { version = "11.0.0-alpha.7", package = "frame-metadata" }
frame-support = { version = "2.0.0-alpha.7", package = "frame-support" }
sp-runtime = { version = "2.0.0-alpha.7", package = "sp-runtime" }
sp-version = { version = "2.0.0-alpha.7", package = "sp-version" }
pallet-indices = { version = "2.0.0-alpha.7", package = "pallet-indices" }
hex = "0.4.0"
sp-rpc = { version = "2.0.0-alpha.7", package = "sp-rpc" }
sp-core = { version = "2.0.0-alpha.7", package = "sp-core" }
sp-transaction-pool = { version = "2.0.0-alpha.7", package = "sp-transaction-pool" }
<<<<<<< HEAD
substrate-subxt-proc-macro = { path = "proc-macro" }
=======
sc-rpc-api = { version = "0.8.0-alpha.7", package = "sc-rpc-api" }
>>>>>>> 825f3ab6

[dev-dependencies]
async-std = { version = "1.5.0", features = ["attributes"] }
env_logger = "0.7"
wabt = "0.9"
frame-system = { version = "2.0.0-alpha.7", package = "frame-system" }
pallet-balances = { version = "2.0.0-alpha.7", package = "pallet-balances" }
sp-keyring = { version = "2.0.0-alpha.7", package = "sp-keyring" }<|MERGE_RESOLUTION|>--- conflicted
+++ resolved
@@ -35,12 +35,9 @@
 hex = "0.4.0"
 sp-rpc = { version = "2.0.0-alpha.7", package = "sp-rpc" }
 sp-core = { version = "2.0.0-alpha.7", package = "sp-core" }
+sc-rpc-api = { version = "0.8.0-alpha.7", package = "sc-rpc-api" }
 sp-transaction-pool = { version = "2.0.0-alpha.7", package = "sp-transaction-pool" }
-<<<<<<< HEAD
 substrate-subxt-proc-macro = { path = "proc-macro" }
-=======
-sc-rpc-api = { version = "0.8.0-alpha.7", package = "sc-rpc-api" }
->>>>>>> 825f3ab6
 
 [dev-dependencies]
 async-std = { version = "1.5.0", features = ["attributes"] }
