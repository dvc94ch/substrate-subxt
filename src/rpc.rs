--- conflicted
+++ resolved
@@ -38,12 +38,7 @@
     Client,
 };
 use num_traits::bounds::Bounded;
-<<<<<<< HEAD
-=======
-
-use frame_metadata::RuntimeMetadataPrefixed;
 use sc_rpc_api::state::ReadProof;
->>>>>>> 825f3ab6
 use serde::Serialize;
 use sp_core::{
     storage::{
